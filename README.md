# MyLists

[MyLists](https://mylists.info) is your go-to platform for organizing your favorite series, anime, movies, games, and books.
With a clean and user-friendly interface, it regroups the functionalities of multiple sites into one.
MyLists integrates features such as total viewing time, comments, favorites, and more.

Live version here: [https://mylists.info](https://mylists.info)

contact: <contact.us.at.mylists@gmail.com>

# Key Features

* Build your lists for all your series, anime, movies, games and books.
* Level up your Profile and lists with the leveling systems, and climb up the Hall of Fame!
* Get detailed statistics about your entertainment habits (time spent, number of episodes watched, preferred genres, rating distribution, etc...).
* Stay informed about upcoming episodes in your series/anime, along with new movies.
* Follow your friends and get updates on their lists.
* Compare your lists with other users.
* Notifications system.
* And more to come!

<<<<<<< HEAD
# Support Me

If you like this work, you can buy me a coffee! &nbsp;
[!["Buy Me A Coffee"](https://www.buymeacoffee.com/assets/img/custom_images/orange_img.png)](https://www.buymeacoffee.com/crossoufire)


---


=======
---

>>>>>>> 9bbc610c
# Backend Installation (Python - Flask)

## Prerequisites

* Python 3.10+
* Poetry (https://python-poetry.org/)
* (optional) WSL2 recommended for Windows to use cron jobs

## Steps

1. Clone this repo and install the requirements using Poetry

```
git clone https://www.github.com/Crossoufire/MyLists.git
cd MyLists/backend
poetry install
```

3. Set up the `.flaskenv` file

```
FLASK_APP=server.py
FLASK_ENV=< development | production >
```

4. Create a `.env` file. See the `config.py` file for more details.

```
SECRET_KEY=<change-me>

MAIL_SERVER=<your-mail-server>
MAIL_PORT=<port>
MAIL_USE_TLS=<True|False>
MAIL_USE_SSL=<True|False>
MAIL_USERNAME=<mail@mail.com>
MAIL_PASSWORD=<password>

GOOGLE_CLIENT_ID=<google-client-id>
GOOGLE_CLIENT_SECRET=<google-secret>
GITHUB_CLIENT_ID=<github-client-id>
GITHUB_CLIENT_SECRET=<github-secret>

THEMOVIEDB_API_KEY=<themoviedb-api-key>
GOOGLE_BOOKS_API_KEY=<google-books-api-key>
CLIENT_IGDB=<igdb-client-id>
SECRET_IGDB=<igdb-secret>
IGDB_API_KEY=<igdb-api-key>
```

5. Run the command `poetry run python server.py` inside the `MyLists/backend` folder.
   The backend will be served by default at `localhost:5000`.

---

# Frontend Installation (Node - React)

## Prerequisites

- npm > 9.0
- Node.js > 19.0
- (optional) WSL2 recommended for Windows

## Steps

1. Clone this repo and install the requirements using npm

```
git clone https://www.github.com/Crossoufire/MyLists.git
cd MyLists/frontend
npm install
```

2. Create the `.env.development` file for development (`.env.production` for production)

```
VITE_BASE_API_URL=http://localhost:5000
VITE_REGISTER_CALLBACK=http://localhost:3000/register_token
VITE_RESET_PASSWORD_CALLBACK=http://localhost:3000/reset_password
VITE_OAUTH2_CALLBACK=http://localhost:3000/oauth2/{provider}/callback
```
<<<<<<< HEAD
3. Run the command`npm run dev` inside the `MyLists/frontend` folder. The frontend will be served by default at http://localhost:3000.

=======

3. Run the command `npm run dev` inside the `MyLists/frontend` folder. The frontend will be served by default at `localhost:3000`.
>>>>>>> 9bbc610c
<|MERGE_RESOLUTION|>--- conflicted
+++ resolved
@@ -7,6 +7,7 @@
 Live version here: [https://mylists.info](https://mylists.info)
 
 contact: <contact.us.at.mylists@gmail.com>
+
 
 # Key Features
 
@@ -19,7 +20,7 @@
 * Notifications system.
 * And more to come!
 
-<<<<<<< HEAD
+
 # Support Me
 
 If you like this work, you can buy me a coffee! &nbsp;
@@ -29,10 +30,6 @@
 ---
 
 
-=======
----
-
->>>>>>> 9bbc610c
 # Backend Installation (Python - Flask)
 
 ## Prerequisites
@@ -113,10 +110,5 @@
 VITE_RESET_PASSWORD_CALLBACK=http://localhost:3000/reset_password
 VITE_OAUTH2_CALLBACK=http://localhost:3000/oauth2/{provider}/callback
 ```
-<<<<<<< HEAD
-3. Run the command`npm run dev` inside the `MyLists/frontend` folder. The frontend will be served by default at http://localhost:3000.
-
-=======
 
 3. Run the command `npm run dev` inside the `MyLists/frontend` folder. The frontend will be served by default at `localhost:3000`.
->>>>>>> 9bbc610c
