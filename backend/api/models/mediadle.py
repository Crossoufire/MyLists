--- conflicted
+++ resolved
@@ -29,18 +29,6 @@
             cls.query.filter_by(media_type=MediaType.MOVIES)
             .order_by(DailyMediadle.date.desc())
             .with_entities(DailyMediadle.media_id)
-<<<<<<< HEAD
-            .limit(730).all()
-        )
-        used_movie_ids = [m.media_id for m in used_movies]
-
-        # Take random movie with more than 500 votes and not in used movies
-        available_movie = (
-            Movies.query.filter(
-                Movies.id.not_in(used_movie_ids),
-                Movies.vote_count >= 500,
-            ).order_by(func.random()).first()
-=======
             .limit(200).all()
         )
         used_movie_ids = [m.media_id for m in used_movies]
@@ -49,7 +37,6 @@
             Movies.query.filter(Movies.id.not_in(used_movie_ids), Movies.vote_count >= 700)
             .order_by(func.random())
             .first()
->>>>>>> d53247bf
         )
         daily_mediadle = cls(media_type=MediaType.MOVIES, media_id=available_movie.id, date=today)
 
