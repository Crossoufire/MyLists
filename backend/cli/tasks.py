--- conflicted
+++ resolved
@@ -139,17 +139,6 @@
     current_app.logger.info("###############################################################################")
 
 
-<<<<<<< HEAD
-def activate_user_account(username: str, toggle: bool):
-    """ Change user account activation status """
-
-    current_app.logger.info("###############################################################################")
-    current_app.logger.info("[SYSTEM] - Starting Changing User Account Activation -")
-
-    TasksManager.activate_user_account(username, toggle)
-
-    current_app.logger.info("[SYSTEM] - Finished Changing User Account Activation -")
-=======
 def change_privacy_setting(user: str | int, privacy: str):
     current_app.logger.info("###############################################################################")
     current_app.logger.info("[SYSTEM] - Starting Getting Active Users -")
@@ -157,7 +146,6 @@
     TasksManager.change_privacy_setting(user, privacy)
 
     current_app.logger.info("[SYSTEM] - Finished Getting Active Users -")
->>>>>>> 1f58b011
     current_app.logger.info("###############################################################################")
 
 
